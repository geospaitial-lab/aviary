<<<<<<< HEAD
import numpy as np
=======
import re

>>>>>>> eeca7a23
import pytest

from src.utils.tests.data.data_test_validators import (
    data_test_validate_bounding_box_type_error,
    data_test_validate_bounding_box_value_error,
    data_test_validate_coordinates_type_error,
    data_test_validate_coordinates_value_error,
    data_test_validate_epsg_code_type_error,
    data_test_validate_epsg_code_value_error,
    data_test_validate_tile_size_type_error,
    data_test_validate_tile_size_value_error,
)
from src.utils.validators import (
    raise_type_error,
    validate_bounding_box,
    validate_coordinates,
    validate_epsg_code,
    validate_tile_size,
)


def test_raise_type_error() -> None:
    message = (
        'Invalid type for param. '
        'Expected <class \'int\'>, but got <class \'str\'>.'
    )
    with pytest.raises(TypeError, match=message):
        raise_type_error(
            param_name='param',
            expected_type=int,
            actual_type=str,
        )


def test_validate_bounding_box() -> None:
    bounding_box = (-128, -128, 128, 128)
    validate_bounding_box(bounding_box)


@pytest.mark.parametrize('bounding_box, message', data_test_validate_bounding_box_type_error)
def test_validate_bounding_box_type_error(
    bounding_box,
    message: str,
) -> None:
    with pytest.raises(TypeError, match=message):
        validate_bounding_box(bounding_box)


@pytest.mark.parametrize('bounding_box, message', data_test_validate_bounding_box_value_error)
def test_validate_bounding_box_value_error(
    bounding_box,
    message: str,
) -> None:
    with pytest.raises(ValueError, match=re.escape(message)):
        validate_bounding_box(bounding_box)


def test_validate_coordinates() -> None:
    coordinates = np.array([[0, 0], [128, 128]], dtype=np.int32)
    validate_coordinates(coordinates)


@pytest.mark.parametrize('coordinates, message', data_test_validate_coordinates_type_error)
def test_validate_coordinates_type_error(
    coordinates,
    message: str,
) -> None:
    with pytest.raises(TypeError) as e:
        validate_coordinates(coordinates)

    assert str(e.value) == message


@pytest.mark.parametrize('coordinates, message', data_test_validate_coordinates_value_error)
def test_validate_coordinates_value_error(
    coordinates,
    message: str,
) -> None:
    with pytest.raises(ValueError) as e:
        validate_coordinates(coordinates)

    assert str(e.value) == message


def test_validate_epsg_code() -> None:
    epsg_code = 25832
    validate_epsg_code(epsg_code)


@pytest.mark.parametrize('epsg_code, message', data_test_validate_epsg_code_type_error)
def test_validate_epsg_code_type_error(
    epsg_code,
    message: str,
) -> None:
    with pytest.raises(TypeError, match=message):
        validate_epsg_code(epsg_code)


@pytest.mark.parametrize('epsg_code, message', data_test_validate_epsg_code_value_error)
def test_validate_epsg_code_value_error(
    epsg_code,
    message: str,
) -> None:
    with pytest.raises(ValueError, match=message):
        validate_epsg_code(epsg_code)


def test_validate_tile_size() -> None:
    tile_size = 256
    validate_tile_size(tile_size)


@pytest.mark.parametrize('tile_size, message', data_test_validate_tile_size_type_error)
def test_validate_tile_size_type_error(
    tile_size,
    message: str,
) -> None:
    with pytest.raises(TypeError, match=message):
        validate_tile_size(tile_size)


@pytest.mark.parametrize('tile_size, message', data_test_validate_tile_size_value_error)
def test_validate_tile_size_value_error(
    tile_size,
    message: str,
) -> None:
    with pytest.raises(ValueError, match=message):
        validate_tile_size(tile_size)<|MERGE_RESOLUTION|>--- conflicted
+++ resolved
@@ -1,9 +1,6 @@
-<<<<<<< HEAD
-import numpy as np
-=======
 import re
 
->>>>>>> eeca7a23
+import numpy as np
 import pytest
 
 from src.utils.tests.data.data_test_validators import (
@@ -71,10 +68,8 @@
     coordinates,
     message: str,
 ) -> None:
-    with pytest.raises(TypeError) as e:
+    with pytest.raises(TypeError, match=message):
         validate_coordinates(coordinates)
-
-    assert str(e.value) == message
 
 
 @pytest.mark.parametrize('coordinates, message', data_test_validate_coordinates_value_error)
@@ -82,10 +77,8 @@
     coordinates,
     message: str,
 ) -> None:
-    with pytest.raises(ValueError) as e:
+    with pytest.raises(ValueError, match=message):
         validate_coordinates(coordinates)
-
-    assert str(e.value) == message
 
 
 def test_validate_epsg_code() -> None:
